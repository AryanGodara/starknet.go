--- conflicted
+++ resolved
@@ -48,12 +48,13 @@
 	})
 }
 
-<<<<<<< HEAD
 // WithErrorHandler returns an Option to set the error handler to be used.
 func WithErrorHandler(f func(e error) error) GatewayOption {
 	return newFuncGatewayOption(func(o *gatewayOptions) {
 		o.errorHandler = f
-=======
+  })
+}
+
 // funcCurveOptions wraps a function that modifies curveOptions into an
 // implementation of the CurveOption interface.
 type funcCurveOption struct {
@@ -83,6 +84,5 @@
 		if len(paramsPath) == 1 && paramsPath[0] != "" {
 			o.paramsPath = paramsPath[0]
 		}
->>>>>>> edb33e3c
 	})
 }