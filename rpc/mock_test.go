package rpc

import (
	"context"
	"encoding/json"
	"fmt"
	"math/big"
	"strings"

	"github.com/dontpanicdao/caigo/types"
)

var (
	errWrongType = fmt.Errorf("wrong type")
	errWrongArgs = fmt.Errorf("wrong number of args")
)

// rpcMock is a mock of the go-ethereum Client that can be used for local tests
// when no integration environment exists.
type rpcMock struct {
	closed bool
}

func (r *rpcMock) Close() {
	r.closed = true
}

func (r *rpcMock) CallContext(ctx context.Context, result interface{}, method string, args ...interface{}) error {
	switch method {
	case "starknet_blockNumber":
		return mock_starknet_blockNumber(result, method, args...)
	case "starknet_chainId":
		return mock_starknet_chainId(result, method, args...)
	case "starknet_syncing":
		return mock_starknet_syncing(result, method, args...)
	case "starknet_getBlockByHash":
		return mock_starknet_getBlockByHash(result, method, args...)
	case "starknet_getBlockByNumber":
		return mock_starknet_getBlockByNumber(result, method, args...)
	case "starknet_getTransactionByBlockHashAndIndex":
		return mock_starknet_getTransactionByBlockHashAndIndex(result, method, args...)
	case "starknet_getTransactionByBlockNumberAndIndex":
		return mock_starknet_getTransactionByBlockNumberAndIndex(result, method, args...)
	case "starknet_getBlockTransactionCountByNumber":
		return mock_starknet_getBlockTransactionCountByNumber(result, method, args...)
	case "starknet_getBlockTransactionCountByHash":
		return mock_starknet_getBlockTransactionCountByHash(result, method, args...)
	case "starknet_getTransactionByHash":
		return mock_starknet_getTransactionByHash(result, method, args...)
	case "starknet_getTransactionReceipt":
		return mock_starknet_getTransactionReceipt(result, method, args...)
	case "starknet_getCode":
		return mock_starknet_getCode(result, method, args...)
	case "starknet_getClassAt":
		return mock_starknet_getClassAt(result, method, args...)
	case "starknet_getClassHashAt":
		return mock_starknet_getClassHashAt(result, method, args...)
	case "starknet_getClass":
		return mock_starknet_getClass(result, method, args...)
	case "starknet_getEvents":
		return mock_starknet_getEvents(result, method, args...)
	case "starknet_getNonce":
		return mock_starknet_getNonce(result, method, args...)
	case "starknet_getStorageAt":
		return mock_starknet_getStorageAt(result, method, args...)
	case "starknet_getStateUpdateByHash":
		return mock_starknet_getStateUpdateByHash(result, method, args...)
	case "starknet_protocolVersion":
		return mock_starknet_protocolVersion(result, method, args...)
	case "starknet_call":
		return mock_starknet_call(result, method, args...)
	case "starknet_addDeclareTransaction":
		return mock_starknet_addDeclareTransaction(result, method, args...)
	case "starknet_addDeployTransaction":
		return mock_starknet_addDeployTransaction(result, method, args...)
<<<<<<< HEAD
	case "starknet_addInvokeTransaction":
		return mock_starknet_addInvokeTransaction(result, method, args...)
	case "starknet_estimateFee":
		return mock_starknet_estimateFee(result, method, args...)
=======
>>>>>>> 9a38a982
	default:
		return ErrNotFound
	}
}

func mock_starknet_blockNumber(result interface{}, method string, args ...interface{}) error {
	r, ok := result.(*big.Int)
	if !ok || r == nil {
		return errWrongType
	}
	if len(args) != 0 {
		return errWrongArgs
	}
	value1 := big.NewInt(1)
	*r = *value1
	return nil
}

func mock_starknet_getBlockByHash(result interface{}, method string, args ...interface{}) error {
	r, ok := result.(*json.RawMessage)
	if !ok || r == nil {
		return errWrongType
	}
	if len(args) != 2 {
		return errWrongArgs
	}
	blockHash, ok := args[0].(string)
	if !ok || blockHash != "0xdeadbeef" {
		return errWrongArgs
	}
	blockFormat, ok := args[1].(string)
	if !ok || (blockFormat != "FULL_TXN_AND_RECEIPTS" && blockFormat != "FULL_TXNS") {
		return errWrongArgs
	}
	transactionReceipt := types.TransactionReceipt{}
	if blockFormat == "FULL_TXN_AND_RECEIPTS" {
		transactionReceipt = types.TransactionReceipt{
			Status: "ACCEPTED_ON_L1",
		}
	}
	transaction := types.Transaction{
		TransactionReceipt: transactionReceipt,
		TransactionHash:    "0xdeadbeef",
	}
	output := types.Block{
		BlockNumber:  1000,
		BlockHash:    "0xdeadbeef",
		Transactions: []*types.Transaction{&transaction},
	}
	outputContent, _ := json.Marshal(output)
	json.Unmarshal(outputContent, r)
	return nil
}

func mock_starknet_getBlockByNumber(result interface{}, method string, args ...interface{}) error {
	r, ok := result.(*json.RawMessage)
	if !ok || r == nil {
		return errWrongType
	}
	if len(args) != 2 {
		return errWrongArgs
	}
	blockNumber, ok := args[0].(uint64)
	if !ok || blockNumber != 1000 {
		return errWrongArgs
	}
	blockFormat, ok := args[1].(string)
	if !ok || (blockFormat != "FULL_TXN_AND_RECEIPTS" && blockFormat != "FULL_TXNS") {
		return errWrongArgs
	}
	transactionReceipt := types.TransactionReceipt{}
	if blockFormat == "FULL_TXN_AND_RECEIPTS" {
		transactionReceipt = types.TransactionReceipt{
			Status: "ACCEPTED_ON_L1",
		}
	}
	transaction := types.Transaction{
		TransactionReceipt: transactionReceipt,
		TransactionHash:    "0xdeadbeef",
	}
	output := types.Block{
		BlockHash:    "0xdeadbeef",
		Transactions: []*types.Transaction{&transaction},
	}
	outputContent, _ := json.Marshal(output)
	json.Unmarshal(outputContent, r)
	return nil
}

func mock_starknet_chainId(result interface{}, method string, args ...interface{}) error {
	r, ok := result.(*string)
	if !ok {
		return errWrongType
	}
	if len(args) != 0 {
		return errWrongArgs
	}
	value := "0x4d4f434b"
	*r = value
	return nil
}

func mock_starknet_syncing(result interface{}, method string, args ...interface{}) error {
	r, ok := result.(*SyncResponse)
	if !ok {
		return errWrongType
	}
	if len(args) != 0 {
		return errWrongArgs
	}
	value := SyncResponse{
		StartingBlockNum: "0x1",
		CurrentBlockNum:  "0x1",
		HighestBlockNum:  "0x1",
	}
	*r = value
	return nil
}

func mock_starknet_getTransactionByHash(result interface{}, method string, args ...interface{}) error {
	r, ok := result.(*json.RawMessage)
	if !ok || r == nil {
		return errWrongType
	}
	if len(args) != 1 {
		return errWrongArgs
	}
	txHash, ok := args[0].(string)
	if !ok || !strings.HasPrefix(txHash, "0x") {
		return errWrongArgs
	}
	transaction := types.Transaction{
		TransactionHash:    txHash,
		ContractAddress:    "0xdeadbeef",
		EntryPointSelector: "0xdeadbeef",
	}
	outputContent, _ := json.Marshal(transaction)
	json.Unmarshal(outputContent, r)
	return nil
}

func mock_starknet_getTransactionByBlockHashAndIndex(result interface{}, method string, args ...interface{}) error {
	r, ok := result.(*json.RawMessage)
	if !ok || r == nil {
		return errWrongType
	}
	if len(args) != 2 {
		return errWrongArgs
	}
	blockHash, ok := args[0].(string)
	if !ok || !strings.HasPrefix(blockHash, "0x") {
		return errWrongArgs
	}
	_, ok = args[1].(int)
	if !ok {
		fmt.Printf("args[1] expecting int, got %T\n", args[1])
		return errWrongArgs
	}
	transaction := types.Transaction{
		TransactionHash:    "0xdeadbeef",
		ContractAddress:    "0xdeadbeef",
		EntryPointSelector: "0xdeadbeef",
	}
	outputContent, _ := json.Marshal(transaction)
	json.Unmarshal(outputContent, r)
	return nil
}

func mock_starknet_getTransactionByBlockNumberAndIndex(result interface{}, method string, args ...interface{}) error {
	r, ok := result.(*json.RawMessage)
	if !ok || r == nil {
		return errWrongType
	}
	if len(args) != 2 {
		return errWrongArgs
	}
	_, ok1 := args[0].(int)
	_, ok2 := args[0].(string)
	if !ok1 && !ok2 {
		fmt.Printf("args[0] expecting int or string, got %T\n", args[0])
		return errWrongArgs
	}
	_, ok = args[1].(int)
	if !ok {
		fmt.Printf("args[1] expecting int, got %T\n", args[1])
		return errWrongArgs
	}
	transaction := types.Transaction{
		TransactionHash:    "0xdeadbeef",
		ContractAddress:    "0xdeadbeef",
		EntryPointSelector: "0xdeadbeef",
	}
	outputContent, _ := json.Marshal(transaction)
	json.Unmarshal(outputContent, r)
	return nil
}

func mock_starknet_getTransactionReceipt(result interface{}, method string, args ...interface{}) error {
	r, ok := result.(*json.RawMessage)
	if !ok || r == nil {
		return errWrongType
	}
	if len(args) != 1 {
		return errWrongArgs
	}
	txHash, ok := args[0].(string)
	if !ok || !strings.HasPrefix(txHash, "0x") {
		return errWrongArgs
	}
	transaction := types.TransactionReceipt{
		TransactionHash: txHash,
		Status:          "ACCEPTED_ON_L1",
	}
	outputContent, _ := json.Marshal(transaction)
	json.Unmarshal(outputContent, r)
	return nil
}

func mock_starknet_getCode(result interface{}, method string, args ...interface{}) error {
	r, ok := result.(*json.RawMessage)
	if !ok || r == nil {
		return errWrongType
	}
	if len(args) != 1 {
		return errWrongArgs
	}
	contractHash, ok := args[0].(string)
	if !ok || !strings.HasPrefix(contractHash, "0x") {
		return errWrongArgs
	}
	var codeRaw = struct {
		Bytecode []string `json:"bytecode"`
		AbiRaw   string   `json:"abi"`
	}{
		Bytecode: types.Bytecode{"0xdeadbeef"},
		AbiRaw:   `[{"name": "Uint256", "type": "Struct"}]`,
	}
	outputContent, _ := json.Marshal(codeRaw)
	json.Unmarshal(outputContent, r)
	return nil
}

func mock_starknet_getClassAt(result interface{}, method string, args ...interface{}) error {
	r, ok := result.(*json.RawMessage)
	if !ok || r == nil {
		fmt.Printf("%T\n", result)
		return errWrongType
	}
	if len(args) != 1 {
		return errWrongArgs
	}
	contractHash, ok := args[0].(string)
	if !ok || !strings.HasPrefix(contractHash, "0x") {
		return errWrongArgs
	}
	var class = types.ContractClass{
		Program: []string{"0xdeadbeef"},
	}
	outputContent, _ := json.Marshal(class)
	json.Unmarshal(outputContent, r)
	return nil
}

func mock_starknet_getClassHashAt(result interface{}, method string, args ...interface{}) error {
	r, ok := result.(*json.RawMessage)
	if !ok || r == nil {
		fmt.Printf("%T\n", result)
		return errWrongType
	}
	if len(args) != 1 {
		return errWrongArgs
	}
	contractHash, ok := args[0].(string)
	if !ok || !strings.HasPrefix(contractHash, "0x") {
		return errWrongArgs
	}
	classHash := "0xdeadbeef"
	outputContent, _ := json.Marshal(classHash)
	json.Unmarshal(outputContent, r)
	return nil
}

func mock_starknet_getClass(result interface{}, method string, args ...interface{}) error {
	r, ok := result.(*json.RawMessage)
	if !ok || r == nil {
		fmt.Printf("%T\n", result)
		return errWrongType
	}
	if len(args) != 1 {
		return errWrongArgs
	}
	classHash, ok := args[0].(string)
	if !ok || !strings.HasPrefix(classHash, "0x") {
		return errWrongArgs
	}
	var class = types.ContractClass{
		Program: []string{"0xdeadbeef"},
	}
	outputContent, _ := json.Marshal(class)
	json.Unmarshal(outputContent, r)
	return nil
}

func mock_starknet_getEvents(result interface{}, method string, args ...interface{}) error {
	r, ok := result.(*json.RawMessage)
	if !ok {
		return errWrongType
	}
	if len(args) != 1 {
		return errWrongArgs
	}
	query, ok := args[0].(EventParams)
	if !ok {
		return errWrongArgs
	}
	events := Events{
		Events: []Event{
			{
				BlockNumber: int(query.FromBlock),
			},
		},
	}
	outputContent, _ := json.Marshal(events)
	json.Unmarshal(outputContent, r)
	return nil
}

func mock_starknet_call(result interface{}, method string, args ...interface{}) error {
	r, ok := result.(*json.RawMessage)
	if !ok {
		return errWrongType
	}
	if len(args) != 2 {
		fmt.Printf("args: %d\n", len(args))
		return errWrongArgs
	}
	function, ok := args[0].(types.FunctionCall)
	if !ok || function.ContractAddress != "0xdeadbeef" {
		return errWrongArgs
	}
	output := []string{"0x12"}
	outputContent, _ := json.Marshal(output)
	json.Unmarshal(outputContent, r)
	return nil
}

func mock_starknet_addDeclareTransaction(result interface{}, method string, args ...interface{}) error {
	r, ok := result.(*json.RawMessage)
	if !ok {
		return errWrongType
	}
	if len(args) != 2 {
		fmt.Printf("args: %d\n", len(args))
		return errWrongArgs
	}
	_, ok = args[0].(types.ContractClass)
	if !ok {
		fmt.Printf("args[2] should be ContractClass, got %T\n", args[0])
		return errWrongArgs
	}
	_, ok = args[1].(string)
	if !ok {
		fmt.Printf("args[1] should be string, got %T\n", args[1])
		return errWrongArgs
	}
	output := AddDeclareTransactionOutput{
		TransactionHash: "0xdeadbeef",
		ClassHash:       "0xdeadbeef",
	}
	outputContent, _ := json.Marshal(output)
	json.Unmarshal(outputContent, r)
	return nil
}

func mock_starknet_addDeployTransaction(result interface{}, method string, args ...interface{}) error {
	r, ok := result.(*json.RawMessage)
	if !ok {
		return errWrongType
	}
	if len(args) != 3 {
		fmt.Printf("args: %d\n", len(args))
		return errWrongArgs
	}
	_, ok = args[0].(string)
	if !ok {
		fmt.Printf("args[0] should be string, got %T\n", args[0])
		return errWrongArgs
	}
	_, ok = args[1].([]string)
	if !ok {
		fmt.Printf("args[1] should be ConstructorCallData, got %T\n", args[1])
		return errWrongArgs
	}

	_, ok = args[2].(types.ContractClass)
	if !ok {
		fmt.Printf("args[2] should be ContractClass, got %T\n", args[2])
		return errWrongArgs
	}

	output := AddDeployTransactionOutput{
		TransactionHash: "0xdeadbeef",
		ContractAddress: "0xdeadbeef",
	}
	outputContent, _ := json.Marshal(output)
	json.Unmarshal(outputContent, r)
	return nil
}

func mock_starknet_estimateFee(result interface{}, method string, args ...interface{}) error {
	r, ok := result.(*json.RawMessage)
	if !ok {
		return errWrongType
	}
	if len(args) != 2 {
		fmt.Printf("args: %d\n", len(args))
		return errWrongArgs
	}
	_, ok = args[0].(types.Transaction)
	if !ok {
		fmt.Printf("args[0] should be types.Transaction, got %T\n", args[0])
		return errWrongArgs
	}
	_, ok = args[1].(string)
	if !ok {
		fmt.Printf("args[1] should be string, got %T\n", args[1])
		return errWrongArgs
	}

	output := EstimateFeeOutput{
		GasConsumed: "0xdeadbeef",
		GasPrice:    "0xdeadbeef",
		OverallFee:  "0xdeadbeef",
	}
	outputContent, _ := json.Marshal(output)
	json.Unmarshal(outputContent, r)
	return nil
}

func mock_starknet_addInvokeTransaction(result interface{}, method string, args ...interface{}) error {
	r, ok := result.(*json.RawMessage)
	if !ok {
		return errWrongType
	}
	if len(args) != 4 {
		fmt.Printf("args: %d\n", len(args))
		return errWrongArgs
	}
	_, ok = args[0].(types.FunctionCall)
	if !ok {
		fmt.Printf("args[0] should be types.FunctionCall, got %T\n", args[0])
		return errWrongArgs
	}
	_, ok = args[1].([]string)
	if !ok {
		fmt.Printf("args[1] should be []string, got %T\n", args[1])
		return errWrongArgs
	}
	_, ok = args[2].(string)
	if !ok {
		fmt.Printf("args[2] should be []string, got %T\n", args[2])
		return errWrongArgs
	}
	_, ok = args[3].(string)
	if !ok {
		fmt.Printf("args[3] should be []string, got %T\n", args[3])
		return errWrongArgs
	}

	output := AddInvokeTransactionOutput{
		TransactionHash: "0xdeadbeef",
	}
	outputContent, _ := json.Marshal(output)
	json.Unmarshal(outputContent, r)
	return nil
}

func mock_starknet_getStorageAt(result interface{}, method string, args ...interface{}) error {
	r, ok := result.(*json.RawMessage)
	if !ok {
		return errWrongType
	}
	if len(args) != 3 {
		fmt.Printf("args: %d\n", len(args))
		return errWrongArgs
	}
	for i := range []int{1, 2, 3} {
		_, ok = args[i].(string)
		if !ok {
			fmt.Printf("args[%d] should be string, got %T\n", i, args[i])
			return errWrongArgs
		}
	}
	output := "0xdeadbeef"
	outputContent, _ := json.Marshal(output)
	json.Unmarshal(outputContent, r)
	return nil
}

func mock_starknet_getStateUpdateByHash(result interface{}, method string, args ...interface{}) error {
	r, ok := result.(*json.RawMessage)
	if !ok {
		return errWrongType
	}
	if len(args) != 1 {
		fmt.Printf("args: %d\n", len(args))
		return errWrongArgs
	}
	blockHash, ok := args[0].(string)
	if !ok {
		fmt.Printf("args[0] should be string, got %T\n", args[0])
		return errWrongArgs
	}
	output := &StateUpdateOutput{
		BlockHash: blockHash,
	}
	outputContent, _ := json.Marshal(output)
	json.Unmarshal(outputContent, r)
	return nil
}

func mock_starknet_getBlockTransactionCountByHash(result interface{}, method string, args ...interface{}) error {
	r, ok := result.(*json.RawMessage)
	if !ok {
		return errWrongType
	}
	if len(args) != 1 {
		fmt.Printf("args: %d\n", len(args))
		return errWrongArgs
	}
	_, ok = args[0].(string)
	if !ok {
		fmt.Printf("args[0] should be string, got %T\n", args[0])
		return errWrongArgs
	}
	output := 7
	outputContent, _ := json.Marshal(output)
	json.Unmarshal(outputContent, r)
	return nil
}

func mock_starknet_getBlockTransactionCountByNumber(result interface{}, method string, args ...interface{}) error {
	r, ok := result.(*json.RawMessage)
	if !ok {
		return errWrongType
	}
	if len(args) != 1 {
		fmt.Printf("args: %d\n", len(args))
		return errWrongArgs
	}
	_, ok1 := args[0].(string)
	_, ok2 := args[0].(int)
	if !ok1 && !ok2 {
		fmt.Printf("args[0] should be int or string, got %T\n", args[0])
		return errWrongArgs
	}
	output := 7
	outputContent, _ := json.Marshal(output)
	json.Unmarshal(outputContent, r)
	return nil
}

func mock_starknet_protocolVersion(result interface{}, method string, args ...interface{}) error {
	r, ok := result.(*json.RawMessage)
	if !ok {
		return errWrongType
	}
	if len(args) != 0 {
		fmt.Printf("args: %d\n", len(args))
		return errWrongArgs
	}
	output := "0x312e30"
	outputContent, _ := json.Marshal(output)
	json.Unmarshal(outputContent, r)
	return nil
}

func mock_starknet_getNonce(result interface{}, method string, args ...interface{}) error {
	r, ok := result.(*json.RawMessage)
	if !ok {
		return errWrongType
	}
	if len(args) != 1 {
		fmt.Printf("args: %d\n", len(args))
		return errWrongArgs
	}
	if _, ok := args[0].(string); !ok {
		fmt.Printf("args[0] should be string, got %T\n", args[0])
		return errWrongArgs
	}
	output := big.NewInt(10)
	outputContent, _ := json.Marshal(output)
	json.Unmarshal(outputContent, r)
	return nil
}<|MERGE_RESOLUTION|>--- conflicted
+++ resolved
@@ -73,13 +73,10 @@
 		return mock_starknet_addDeclareTransaction(result, method, args...)
 	case "starknet_addDeployTransaction":
 		return mock_starknet_addDeployTransaction(result, method, args...)
-<<<<<<< HEAD
 	case "starknet_addInvokeTransaction":
 		return mock_starknet_addInvokeTransaction(result, method, args...)
 	case "starknet_estimateFee":
 		return mock_starknet_estimateFee(result, method, args...)
-=======
->>>>>>> 9a38a982
 	default:
 		return ErrNotFound
 	}
