--- conflicted
+++ resolved
@@ -7,9 +7,9 @@
 	"fmt"
 	"io"
 	"math/big"
+	"regexp"
 	"strconv"
 	"strings"
-	"regexp"
 )
 
 const (
@@ -18,7 +18,7 @@
 )
 
 var (
-	MaxFelt = StrToFelt(FIELD_PRIME)
+	MaxFelt   = StrToFelt(FIELD_PRIME)
 	utfRegexp = regexp.MustCompile(`\w+`)
 )
 
@@ -27,35 +27,18 @@
 	*big.Int
 }
 
-<<<<<<< HEAD
-func (f *Felt) Hex() string {
-	return fmt.Sprintf("0x%x", f)
-}
-
+// Big converts a Felt to its big.Int representation.
 func (f *Felt) Big() *big.Int {
 	return new(big.Int).SetBytes(f.Int.Bytes())
 }
 
+// StrToFelt converts a string containing a decimal, hexadecimal or UTF8 charset into a Felt.
 func StrToFelt(str string) *Felt {
 	f := new(Felt)
 	if ok := f.strToFelt(str); ok {
 		return f
-=======
-// ToFelt converts a string containing a decimal or hexadecimal into a Felt.
-func ToFelt(str string) *Felt {
-	if b, ok := new(big.Int).SetString(str, 0); ok {
-		return &Felt{Int: b}
->>>>>>> 65a352cb
 	}
 	return nil
-}
-
-func BigToFelt(b *big.Int) *Felt {
-	return &Felt{Int: b}
-}
-
-func BytesToFelt(b []byte) *Felt {
-	return &Felt{Int: new(big.Int).SetBytes(b)}
 }
 
 func (f *Felt) strToFelt(str string) bool {
@@ -63,7 +46,7 @@
 		f.Int = b
 		return ok
 	}
-	if IsUTF(str) {
+	if utfRegexp.MatchString(str) {
 		hexStr := hex.EncodeToString([]byte(str))
 		if b, ok := new(big.Int).SetString(hexStr, 16); ok {
 			f.Int = b
@@ -73,14 +56,19 @@
 	return false
 }
 
-<<<<<<< HEAD
-func IsUTF(str string) bool {
-	return utfRegexp.MatchString(str)
-=======
+// BigToFelt converts a big.Int to its Felt representation.
+func BigToFelt(b *big.Int) *Felt {
+	return &Felt{Int: b}
+}
+
+// BytesToFelt converts a []byte to its Felt representation.
+func BytesToFelt(b []byte) *Felt {
+	return &Felt{Int: new(big.Int).SetBytes(b)}
+}
+
 // String converts a Felt into its hexadecimal string representation and implement fmt.Stringer.
 func (f *Felt) String() string {
 	return fmt.Sprintf("0x%x", f)
->>>>>>> 65a352cb
 }
 
 // MarshalJSON implements the json Marshaller interface to marshal types to []byte.
